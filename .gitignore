*.pyc
*__pycache__/
*.egg*
<<<<<<< HEAD

=======
>>>>>>> 105b99e7
wandb<|MERGE_RESOLUTION|>--- conflicted
+++ resolved
@@ -1,8 +1,5 @@
 *.pyc
 *__pycache__/
 *.egg*
-<<<<<<< HEAD
 
-=======
->>>>>>> 105b99e7
 wandb