*.pyc
*__pycache__/
*.egg*
<<<<<<< HEAD

=======
>>>>>>> 7010e04c
wandb<|MERGE_RESOLUTION|>--- conflicted
+++ resolved
@@ -1,8 +1,5 @@
 *.pyc
 *__pycache__/
 *.egg*
-<<<<<<< HEAD
 
-=======
->>>>>>> 7010e04c
 wandb