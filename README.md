--- conflicted
+++ resolved
@@ -5,44 +5,4 @@
 Then, from within the repository and your env that has python3, run:
 ```
 pip install -e .
-<<<<<<< HEAD
-```
-
-
-For llama, you will have to install that separately at the moment.
-
-## Code Structure
-📦CollaborativeTraining
- ┣ 📂LlamaCodeSnippets
- ┃ ┣ 📜gpu_job.sh
- ┃ ┣ 📜llama-jupyter-notebook-cluster.png
- ┃ ┣ 📜llama7b-accelerate.py
- ┃ ┣ 📜llama7b-accelerate2.py
- ┃ ┗ 📜peter-mock-llama.py
- ┣ 📂Prompting
- ┃ ┣ 📜CooperativeTraining.png
- ┃ ┣ 📜kindergarden.png
- ┃ ┗ 📜simplified-loop.txt
- ┣ 📂data
- ┃ ┗ 📜st_patrick_biography.txt
- ┣ 📂results - aggregates the results
- ┣ 📂src
- ┃ ┣ 📂collaborative_experiments
- ┃ ┃ ┣ 📜constants.py
- ┃ ┃ ┣ 📜mvp_loss_decrease.py
- ┃ ┃ ┗ 📜test_mvp.ipynb
- ┣ 📂tests - file with all the pytests
- ┃ ┗ 📜mvp_test.py
- ┣ 📜.gitignore
- ┣ 📜README.md
- ┣ 📜convo_claude.py
- ┣ 📜convo_multi.py
- ┣ 📜convo_multi_claude.py
- ┣ 📜data.py
- ┣ 📜evaluate_llama_model.py
- ┣ 📜evaluate_llama_model_direct.py
- ┣ 📜requirements.txt
- ┗ 📜setup.py
-=======
-```
->>>>>>> cc7741fd
+```