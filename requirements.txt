--- conflicted
+++ resolved
@@ -4,15 +4,12 @@
 networkx
 matplotlib
 openai
-<<<<<<< HEAD
 pytest
 tabulate
 jaxtyping
-# make sure to install this library, pip install -e .
-# make sure to install llama from llama_fork for mac os
-=======
 peft
 sentencepiece
 datasets
-pytest
->>>>>>> 32a6902d
+fire
+# make sure to install this library, pip install -e .
+# make sure to install llama from llama_fork for mac os