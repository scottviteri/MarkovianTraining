--- conflicted
+++ resolved
@@ -225,20 +225,12 @@
     )
 
     batch_size = 6
-<<<<<<< HEAD
-    gradient_accumulation_steps = 8 
-    use_ppo = True 
-    ppo_epsilon = 0.2
-    r = 0.7  # Set the ratio for exponentially weighted average (adjust as needed)
- 
-=======
     normalize_loss = True
     gradient_accumulation_steps = 8
     use_ppo = True
     ppo_epsilon = 0.2
     r = 0.9  # Set the ratio for exponentially weighted average (adjust as needed)
 
->>>>>>> d67b7852
     num_batches = 10000
     qa_batches = list(
         generate_question_answer_batches(num_batches=num_batches, batch_size=batch_size)
