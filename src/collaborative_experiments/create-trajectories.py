--- conflicted
+++ resolved
@@ -18,7 +18,7 @@
 from typing import List
 from torchtyping import TensorType
 
-DEVICE = "cpu"  # "mps"
+DEVICE = "cuda"  # "mps"
 MAX_SEQU = 50
 IND_CUT = MAX_SEQU * 20
 # distilgpt2  ;  EleutherAI/gpt-j-6b   ;
@@ -84,36 +84,25 @@
     a: torchtyping.TensorType
     o: torchtyping.TensorType
 
-<<<<<<< HEAD
-# %% 
-
-def truncate_dataset(dataset, n):
-    return {"text": dataset["text"][:n], "input_ids": dataset["input_ids"][:n], "attention_mask": dataset["attention_mask"][:n]} 
-
-data = truncate_dataset(dataset_resampled,2)
 high_reward = causal_lm_tokenizer("0.0", return_tensors="pt").input_ids.to(DEVICE)
-=======
-
->>>>>>> 5bc5ee82
 all_rao = []
-for i in range(3):
-    print('i', i)
-    rao = torch.tensor([[]], device=DEVICE)
+for data in dataset_resampled:
+    rao = torch.tensor([[]], device=DEVICE, dtype=torch.int32)
     rao_separated = []
 
-    for smp in range(data["input_ids"][i].shape[-1] // MAX_SEQU):
+    for smp in range(data["input_ids"].shape[-1] // MAX_SEQU):
         # Generate 100 tokens from causal lm and store it in "a"
         # Keep the logits around for later indexing
 
-        curr_input_ids = data["input_ids"][i][smp * MAX_SEQU : (smp + 1) * MAX_SEQU]
+        curr_input_ids = data["input_ids"][smp * MAX_SEQU : (smp + 1) * MAX_SEQU]
 
         with torch.no_grad():
             incentive_rao = torch.cat((rao, high_reward), dim=-1)[:, -causal_lm.config.n_ctx // 2 :]
             outputs = causal_lm.generate(
-                incentive_rao,
+                inputs = incentive_rao,
                 output_scores=True,
                 return_dict_in_generate=True,
-                max_length=10,
+                max_new_tokens = MAX_SEQU,
                 pad_token_id=causal_lm_tokenizer.pad_token_id,
             )
 
@@ -141,8 +130,8 @@
 
     all_rao.append(rao_separated)
 
-    # if len(all_rao) >= 3:
-    #     break
+    #if len(all_rao) >= 3:
+    #    break
 
 
 # Create a new data set for SFT from all_rao
