# pip install transformers datasets==2.14.6 torchtyping==0.1.4 && pip install peft einops apache_beam==2.51.0 matplotlib wandb && pip install -U flash-attn --no-build-isolation
# huggingface-cli login

import torch
from tqdm import tqdm
from einops import rearrange
import wandb
from rao_tools import RaoConfig
from rao_generator import RaoGenerator

sweep_config = {
    'method': 'grid', 
    'parameters': {
        'load_model': {'values': [False]},
<<<<<<< HEAD
        'use_wandb': {'values': [False]},  
=======
        'use_wandb': {'values': [True]},  
>>>>>>> 58872b71
        'model_name': {'values': ["distilgpt2"]},
        'lr': {'values': [1e-4]},
        'do_lora': {'values': [False]},
        'tok_p_loss': {'values': [9]},
        'tok_p_action': {'values': [30]},
        'tok_p_obs': {'values': [30]},
        'num_beams': {'values': [1]},
<<<<<<< HEAD
        'batch_size': {'values': [10]},
        'num_batches': {'values': [15]},
        'interval_save_weights': {'values': [10]},
=======
        'batch_size': {'values': [15]},
        'num_batches': {'values': [1000]},
        'use_attention_mask': {'values': [True]},
        'interval_save_weights': {'values': [50]},
>>>>>>> 58872b71
        'interval_print': {'values': [10]}
    }
}

sweep_id = wandb.sweep(sweep_config, project="collaborative-training-many-per-context-window")

def train():
    run = None
    if sweep_config['parameters']['use_wandb']['values'][0]:
        run = wandb.init(resume=sweep_config['parameters']['load_model']['values'][0])
        wb_cfg = run.config
        config_params = {param: getattr(wb_cfg, param) for param in sweep_config['parameters']}
    else:
        wb_cfg = None
        config_params = {param: sweep_config['parameters'][param]['values'][0] for param in sweep_config['parameters']}

    obs_p_doc = 1024 // (config_params['tok_p_loss'] + config_params['tok_p_action'] + config_params['tok_p_obs']) 
    cfg = RaoConfig(
        load_model=config_params['load_model'],
        wandb=sweep_config['parameters']['use_wandb']['values'][0],
        model_name=config_params['model_name'],
        lr = config_params['lr'],
        do_lora = config_params['do_lora'], 
        tok_p_loss=config_params['tok_p_loss'],
        tok_p_action=config_params['tok_p_action'],
        tok_p_obs=config_params['tok_p_obs'],
        obs_p_doc=obs_p_doc,
        num_beams =config_params['num_beams'],
        batch_size=config_params['batch_size'],
        num_batches=config_params['num_batches'],
        use_attention_mask=config_params['use_attention_mask'],
        interval_save_weights=config_params['interval_save_weights'],
        interval_print = config_params['interval_print'] 
    )
    # todo add flag for ld
    attention_mask_string = "A" if cfg.use_attention_mask else ""
    lora_string = "L" if cfg.do_lora else "nL"
    if run is not None:
        run.name = f"{attention_mask_string}ld_b{cfg.num_beams}_{lora_string}{cfg.model_name[:4]}_lr{cfg.lr}_rao{cfg.tok_p_loss}/{cfg.tok_p_action}/{cfg.tok_p_obs}_bs{cfg.batch_size}_nb{cfg.num_batches}"

    if not cfg.load_model:
        with open(f"saved_weights_and_losses/{cfg.model_name}", "w") as f:
            print("")

    NUM_DATAPOINTS = cfg.batch_size * cfg.num_batches if cfg.num_batches else None
    causal_lm = cfg.model
    causal_lm_tokenizer = cfg.tokenizer

    raogen = RaoGenerator(
        cfg=cfg,
        num_data_points=NUM_DATAPOINTS,
    )
    dataloader = raogen.dataloader

    average_loss_differences = []
    aggregate_losses = []
    loss_fn = torch.nn.CrossEntropyLoss(reduction="none")
    optimizer = torch.optim.Adam(causal_lm.parameters(), lr=cfg.lr)

    for batch_index, data in (
        tqdm(enumerate(dataloader), total=cfg.num_batches) if cfg.num_batches else tqdm(dataloader)
    ):
        if cfg.num_batches and batch_index > cfg.num_batches:
            break
        if batch_index > 0 and batch_index % cfg.interval_save_weights == 0:
            print(f"Saving trained_{cfg.model_name} \n\n")
            causal_lm_tokenizer.save_pretrained(cfg.path_2_tokenizer)
            causal_lm.save_pretrained(cfg.path_2_model)

        rao_tensor, new_loss_differences = raogen.gen_rao_tensor(
            data=data,
            optimizer=optimizer,
            loss_fn=loss_fn,
            average_loss_differences = average_loss_differences,
            aggregate_losses=aggregate_losses,
            batch_index=batch_index,
        )

        average_loss_differences.extend(new_loss_differences)
        rao_tensor_logits = causal_lm(rao_tensor).logits[:, :-1, :]
        rao_tensor_loss = loss_fn(
            input=rearrange(
                rao_tensor_logits,
                "batch seq_length vocab_size -> batch vocab_size seq_length",
            ),
            target=rao_tensor[:, 1:],
        )
        # Split rao_tensor_loss into loss_loss, action_loss, and observation_loss
<<<<<<< HEAD
        section_size = cfg.tok_p_loss + cfg.tok_p_action + cfg.tok_p_obs
        sections = rao_tensor_loss.split(section_size)
        rao_triples = [(section[:cfg.tok_p_loss], section[cfg.tok_p_loss:cfg.tok_p_loss+cfg.tok_p_action], section[cfg.tok_p_loss+cfg.tok_p_action:]) for section in sections]
        loss_loss, action_loss, observation_loss = zip(*rao_triples)
        loss_loss = torch.stack(loss_loss).mean()
        action_loss = torch.stack(action_loss).mean()
        observation_loss = torch.stack(observation_loss).mean()
        if batch_index % cfg.print_interval == 0:
            print(f"Loss/Action/Observation loss: {loss_loss}/{action_loss}/{observation_loss}")
=======
        # rao_tensor.shape == (batch_size, num_tokens)
        with torch.no_grad():
            sections = rao_tensor_loss.split(cfg.tok_p_rao, dim=-1)
            rao_triples = [(section[:, :cfg.tok_p_loss], section[:, cfg.tok_p_loss:cfg.tok_p_loss+cfg.tok_p_action], section[:, cfg.tok_p_loss+cfg.tok_p_action:]) for section in sections]
            loss_loss, action_loss, observation_loss = zip(*rao_triples)
            loss_loss = torch.cat(loss_loss, dim=-1).mean()
            action_loss = torch.cat(action_loss,dim=-1).mean()
            observation_loss = torch.cat(observation_loss, dim=-1).mean()
            loss_weight = cfg.tok_p_loss / cfg.tok_p_rao 
            action_weight = cfg.tok_p_action / cfg.tok_p_rao 
            observation_weight = cfg.tok_p_obs / cfg.tok_p_rao
            if batch_index % cfg.interval_print == 0:
                print(f"Loss/Action/Observation loss: {loss_loss}/{action_loss}/{observation_loss}")
                print(f"Weighted Loss/Action/Observation loss: {loss_loss * loss_weight}/{action_loss * action_weight}/{observation_loss * observation_weight}")
>>>>>>> 58872b71
        # Compute the mean of rao_tensor_loss and backward pass as usual
        aggregate_loss = rao_tensor_loss.mean()
        aggregate_losses.append(aggregate_loss.item())
        aggregate_loss.backward()
        print("Aggregate loss: ", aggregate_loss)
        # Calculate the relative weights for each loss component
        # Log the weighted components of the loss
        if wb_cfg:
            wandb.log({
                "Aggregate loss": aggregate_loss,
                "Weighted loss loss": loss_loss * loss_weight,
                "Weighted action loss": action_loss * action_weight,
                "Weighted observation loss": observation_loss * observation_weight
            })
        optimizer.step()

    if wb_cfg:
        run.finish()


if sweep_config['parameters']['use_wandb']['values'][0]:
    wandb.agent(sweep_id, function=train)
else:
    train()<|MERGE_RESOLUTION|>--- conflicted
+++ resolved
@@ -12,11 +12,7 @@
     'method': 'grid', 
     'parameters': {
         'load_model': {'values': [False]},
-<<<<<<< HEAD
-        'use_wandb': {'values': [False]},  
-=======
         'use_wandb': {'values': [True]},  
->>>>>>> 58872b71
         'model_name': {'values': ["distilgpt2"]},
         'lr': {'values': [1e-4]},
         'do_lora': {'values': [False]},
@@ -24,16 +20,10 @@
         'tok_p_action': {'values': [30]},
         'tok_p_obs': {'values': [30]},
         'num_beams': {'values': [1]},
-<<<<<<< HEAD
-        'batch_size': {'values': [10]},
-        'num_batches': {'values': [15]},
-        'interval_save_weights': {'values': [10]},
-=======
         'batch_size': {'values': [15]},
         'num_batches': {'values': [1000]},
         'use_attention_mask': {'values': [True]},
         'interval_save_weights': {'values': [50]},
->>>>>>> 58872b71
         'interval_print': {'values': [10]}
     }
 }
@@ -122,17 +112,6 @@
             target=rao_tensor[:, 1:],
         )
         # Split rao_tensor_loss into loss_loss, action_loss, and observation_loss
-<<<<<<< HEAD
-        section_size = cfg.tok_p_loss + cfg.tok_p_action + cfg.tok_p_obs
-        sections = rao_tensor_loss.split(section_size)
-        rao_triples = [(section[:cfg.tok_p_loss], section[cfg.tok_p_loss:cfg.tok_p_loss+cfg.tok_p_action], section[cfg.tok_p_loss+cfg.tok_p_action:]) for section in sections]
-        loss_loss, action_loss, observation_loss = zip(*rao_triples)
-        loss_loss = torch.stack(loss_loss).mean()
-        action_loss = torch.stack(action_loss).mean()
-        observation_loss = torch.stack(observation_loss).mean()
-        if batch_index % cfg.print_interval == 0:
-            print(f"Loss/Action/Observation loss: {loss_loss}/{action_loss}/{observation_loss}")
-=======
         # rao_tensor.shape == (batch_size, num_tokens)
         with torch.no_grad():
             sections = rao_tensor_loss.split(cfg.tok_p_rao, dim=-1)
@@ -147,7 +126,6 @@
             if batch_index % cfg.interval_print == 0:
                 print(f"Loss/Action/Observation loss: {loss_loss}/{action_loss}/{observation_loss}")
                 print(f"Weighted Loss/Action/Observation loss: {loss_loss * loss_weight}/{action_loss * action_weight}/{observation_loss * observation_weight}")
->>>>>>> 58872b71
         # Compute the mean of rao_tensor_loss and backward pass as usual
         aggregate_loss = rao_tensor_loss.mean()
         aggregate_losses.append(aggregate_loss.item())
